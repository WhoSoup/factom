// Copyright 2016 Factom Foundation
// Use of this source code is governed by the MIT
// license that can be found in the LICENSE file.

package factom

import (
	"encoding/json"
	"fmt"
)

// BackupWallet returns a formatted string with the wallet seed and the secret
// keys for all of the wallet addresses.
func BackupWallet() (string, error) {
<<<<<<< HEAD
=======
	type walletBackupResponse struct {
		Seed         string             `json:"wallet-seed"`
		Addresses    []*addressResponse `json:"addresses"`
		IdentityKeys []*addressResponse `json:"identity-keys"`
	}

>>>>>>> fc1c06ae
	req := NewJSON2Request("wallet-backup", APICounter(), nil)
	resp, err := walletRequest(req)
	if err != nil {
		return "", err
	}
	if resp.Error != nil {
		return "", resp.Error
	}

	w := new(struct {
		Seed      string             `json:"wallet-seed"`
		Addresses []*addressResponse `json:"addresses"`
	})
	if err := json.Unmarshal(resp.JSONResult(), w); err != nil {
		return "", err
	}

	s := fmt.Sprintln(w.Seed)
	s += fmt.Sprintln()
	for _, adr := range w.Addresses {
		s += fmt.Sprintln(adr.Public)
		s += fmt.Sprintln(adr.Secret)
		s += fmt.Sprintln()
	}
	for _, k := range w.IdentityKeys {
		s += fmt.Sprintln(k.Public)
		s += fmt.Sprintln(k.Secret)
		s += fmt.Sprintln()
	}
	return s, nil
}

// GenerateFactoidAddress creates a new Factoid Address and stores it in the
// Factom Wallet.
func GenerateFactoidAddress() (*FactoidAddress, error) {
	req := NewJSON2Request("generate-factoid-address", APICounter(), nil)
	resp, err := walletRequest(req)
	if err != nil {
		return nil, err
	}
	if resp.Error != nil {
		return nil, resp.Error
	}

	a := new(addressResponse)
	if err := json.Unmarshal(resp.JSONResult(), a); err != nil {
		return nil, err
	}
	f, err := GetFactoidAddress(a.Secret)
	if err != nil {
		return nil, err
	}

	return f, nil
}

// GenerateECAddress creates a new Entry Credit Address and stores it in the
// Factom Wallet.
func GenerateECAddress() (*ECAddress, error) {
	req := NewJSON2Request("generate-ec-address", APICounter(), nil)
	resp, err := walletRequest(req)
	if err != nil {
		return nil, err
	}
	if resp.Error != nil {
		return nil, resp.Error
	}

	a := new(addressResponse)
	if err := json.Unmarshal(resp.JSONResult(), a); err != nil {
		return nil, err
	}
	e, err := GetECAddress(a.Secret)
	if err != nil {
		return nil, err
	}

	return e, nil
}

<<<<<<< HEAD
// ImportAddresses takes a number of Factoid and Entry Creidit secure keys and
// stores the Facotid and Entry Credit addresses in the Factom Wallet.
=======
func GenerateIdentityKey() (*IdentityKey, error) {
	req := NewJSON2Request("generate-identity-key", APICounter(), nil)
	resp, err := walletRequest(req)
	if err != nil {
		return nil, err
	}
	if resp.Error != nil {
		return nil, resp.Error
	}

	k := new(addressResponse)
	if err := json.Unmarshal(resp.JSONResult(), k); err != nil {
		return nil, err
	}
	e, err := GetIdentityKey(k.Secret)
	if err != nil {
		return nil, err
	}

	return e, nil
}

>>>>>>> fc1c06ae
func ImportAddresses(addrs ...string) (
	[]*FactoidAddress,
	[]*ECAddress,
	error) {

	params := new(importRequest)
	for _, addr := range addrs {
		s := secretRequest{Secret: addr}
		params.Addresses = append(params.Addresses, s)
	}
	req := NewJSON2Request("import-addresses", APICounter(), params)
	resp, err := walletRequest(req)
	if err != nil {
		return nil, nil, err
	}
	if resp.Error != nil {
		return nil, nil, resp.Error
	}

	r := new(multiAddressResponse)
	if err := json.Unmarshal(resp.JSONResult(), r); err != nil {
		return nil, nil, err
	}
	fs := make([]*FactoidAddress, 0)
	es := make([]*ECAddress, 0)
	for _, address := range r.Addresses {
		switch AddressStringType(address.Secret) {
		case FactoidSec:
			f, err := GetFactoidAddress(address.Secret)
			if err != nil {
				return nil, nil, err
			}
			fs = append(fs, f)
		case ECSec:
			e, err := GetECAddress(address.Secret)
			if err != nil {
				return nil, nil, err
			}
			es = append(es, e)
		default:
			return nil, nil, fmt.Errorf("Unrecognized address type")
		}
	}

	return fs, es, nil
}

// ImportKoinify creates a Factoid Address from a secret 12 word koinify
// mnumonic.
//
// This functionality is used only to recover addresses that were funded by the
// Factom Genisis block to pay participants in the initial Factom network crowd
// funding.
func ImportKoinify(mnemonic string) (*FactoidAddress, error) {
	params := &struct {
		Words string `json:"words"`
	}{
		Words: mnemonic,
	}

	req := NewJSON2Request("import-koinify", APICounter(), params)
	resp, err := walletRequest(req)
	if err != nil {
		return nil, err
	}
	if resp.Error != nil {
		return nil, resp.Error
	}

	r := new(addressResponse)
	if err := json.Unmarshal(resp.JSONResult(), r); err != nil {
		return nil, err
	}
	f, err := GetFactoidAddress(r.Secret)
	if err != nil {
		return nil, err
	}

	return f, nil
}

// RemoveAddress removes an address from the Factom Wallet database.
// (Be careful!)
func RemoveAddress(address string) error {
	params := new(addressRequest)
	params.Address = address

	req := NewJSON2Request("remove-address", APICounter(), params)
	resp, err := walletRequest(req)
	if err != nil {
		return err
	}
	if resp.Error != nil {
		return resp.Error
	}

	return nil
}

// FetchAddresses requests all of the addresses in the Factom Wallet database.
func FetchAddresses() ([]*FactoidAddress, []*ECAddress, error) {
	req := NewJSON2Request("all-addresses", APICounter(), nil)
	resp, err := walletRequest(req)
	if err != nil {
		return nil, nil, err
	}
	if resp.Error != nil {
		return nil, nil, resp.Error
	}

	fs := make([]*FactoidAddress, 0)
	es := make([]*ECAddress, 0)

	as := new(multiAddressResponse)
	if err := json.Unmarshal(resp.JSONResult(), as); err != nil {
		return nil, nil, err
	}

	for _, adr := range as.Addresses {
		switch AddressStringType(adr.Public) {
		case FactoidPub:
			f, err := GetFactoidAddress(adr.Secret)
			if err != nil {
				return nil, nil, err
			}
			fs = append(fs, f)
		case ECPub:
			e, err := GetECAddress(adr.Secret)
			if err != nil {
				return nil, nil, err
			}
			es = append(es, e)
		default:
			return nil, nil, fmt.Errorf("%s is not a valid address", adr.Public)
		}
	}

	return fs, es, nil
}

// FetchECAddress requests an Entry Credit address from the Factom Wallet.
func FetchECAddress(ecpub string) (*ECAddress, error) {
	if AddressStringType(ecpub) != ECPub {
		return nil, fmt.Errorf(
			"%s is not an Entry Credit Public Address", ecpub)
	}
	params := new(addressRequest)
	params.Address = ecpub

	req := NewJSON2Request("address", APICounter(), params)
	resp, err := walletRequest(req)
	if err != nil {
		return nil, err
	}
	if resp.Error != nil {
		return nil, resp.Error
	}

	r := new(addressResponse)
	if err := json.Unmarshal(resp.JSONResult(), r); err != nil {
		return nil, err
	}

	return GetECAddress(r.Secret)
}

// FetchFactoidAddress requests a Factom address from the Factom Wallet.
func FetchFactoidAddress(fctpub string) (*FactoidAddress, error) {
	if AddressStringType(fctpub) != FactoidPub {
		return nil, fmt.Errorf("%s is not a Factoid Address", fctpub)
	}
	params := new(addressRequest)
	params.Address = fctpub

	req := NewJSON2Request("address", APICounter(), params)
	resp, err := walletRequest(req)
	if err != nil {
		return nil, err
	}
	if resp.Error != nil {
		return nil, resp.Error
	}

	r := new(addressResponse)
	if err := json.Unmarshal(resp.JSONResult(), r); err != nil {
		return nil, err
	}

	return GetFactoidAddress(r.Secret)
}

<<<<<<< HEAD
// GetWalletHeight requests the current block heights known to the Factom
// Wallet.
=======
func ImportIdentityKeys(pubs ...string) ([]*IdentityKey, error) {
	params := new(struct {
		IdentityKeys []secretRequest `json:"keys"`
	})
	for _, pub := range pubs {
		s := secretRequest{Secret: pub}
		params.IdentityKeys = append(params.IdentityKeys, s)
	}

	req := NewJSON2Request("import-identity-keys", APICounter(), params)
	resp, err := walletRequest(req)
	if err != nil {
		return nil, err
	}
	if resp.Error != nil {
		return nil, resp.Error
	}

	r := new(multiIdentityKeyResponse)
	if err := json.Unmarshal(resp.JSONResult(), r); err != nil {
		return nil, err
	}
	keys := make([]*IdentityKey, 0)
	for _, v := range r.IdentityKeys {
		k, err := GetIdentityKey(v.Secret)
		if err != nil {
			return nil, err
		}
		keys = append(keys, k)
	}

	return keys, nil
}

func FetchIdentityKey(pub string) (*IdentityKey, error) {
	params := new(struct {
		Public string `json:"public"`
	})
	params.Public = pub

	req := NewJSON2Request("identity-key", APICounter(), params)
	resp, err := walletRequest(req)
	if err != nil {
		return nil, err
	}
	if resp.Error != nil {
		return nil, resp.Error
	}

	r := new(addressResponse)
	if err := json.Unmarshal(resp.JSONResult(), r); err != nil {
		return nil, err
	}

	return GetIdentityKey(r.Secret)
}

func FetchIdentityKeys() ([]*IdentityKey, error) {
	req := NewJSON2Request("all-identity-keys", APICounter(), nil)
	resp, err := walletRequest(req)
	if err != nil {
		return nil, err
	}
	if resp.Error != nil {
		return nil, resp.Error
	}

	keys := make([]*IdentityKey, 0)

	multiKeyResp := new(multiIdentityKeyResponse)
	if err := json.Unmarshal(resp.JSONResult(), multiKeyResp); err != nil {
		return nil, err
	}

	for _, v := range multiKeyResp.IdentityKeys {
		if IdentityKeyStringType(v.Public) == IDPub {
			k, err := GetIdentityKey(v.Secret)
			if err != nil {
				return nil, err
			}
			keys = append(keys, k)
		} else {
			return nil, fmt.Errorf("%s is not a valid public identity key", v.Public)
		}
	}

	return keys, nil
}

func RemoveIdentityKey(pub string) error {
	params := new(struct {
		Public string `json:"public"`
	})
	params.Public = pub

	req := NewJSON2Request("remove-identity-key", APICounter(), params)
	resp, err := walletRequest(req)
	if err != nil {
		return err
	}
	if resp.Error != nil {
		return resp.Error
	}

	return nil
}

>>>>>>> fc1c06ae
func GetWalletHeight() (uint32, error) {
	req := NewJSON2Request("get-height", APICounter(), nil)
	resp, err := walletRequest(req)
	if err != nil {
		return 0, err
	}
	if resp.Error != nil {
		return 0, resp.Error
	}

	r := new(heightResponse)
	if err := json.Unmarshal(resp.JSONResult(), r); err != nil {
		return 0, err
	}

	return uint32(r.Height), nil
}

func UnlockWallet(passphrase string, seconds int64) (int64, error) {
	req := NewJSON2Request("unlock-wallet", APICounter(), &passphraseRequest{Password: passphrase, Timeout: seconds})
	resp, err := walletRequest(req)
	if err != nil {
		return 0, err
	}
	if resp.Error != nil {
		return 0, resp.Error
	}

	r := new(unlockResponse)
	if err := json.Unmarshal(resp.JSONResult(), r); err != nil {
		return 0, err
	}

	return r.UnlockedUntil, nil
}

type addressResponse struct {
	Public string `json:"public"`
	Secret string `json:"secret"`
}

type multiAddressResponse struct {
	Addresses []*addressResponse `json:"addresses"`
}

type multiIdentityKeyResponse struct {
	IdentityKeys []*addressResponse `json:"keys"`
}

type composeEntryRequest struct {
	Entry Entry  `json:"entry"`
	ECPub string `json:"ecpub"`
	Force bool   `json:"force"`
}

type composeChainRequest struct {
	Chain Chain  `json:"chain"`
	ECPub string `json:"ecpub"`
	Force bool   `json:"force"`
}

type composeEntryResponse struct {
	Commit *JSON2Request `json:"commit"`
	Reveal *JSON2Request `json:"reveal"`
}

// WalletComposeChainCommitReveal composes commit and reveal json objects that
// may be used to make API calls to the factomd API to create a new Factom
// Chain.
//
// WalletComposeChainCommitReveal may be used by an offline wallet to create the
// calls needed to create new chains while keeping addresses secure in an
// offline wallet.
func WalletComposeChainCommitReveal(chain *Chain, ecPub string, force bool) (*JSON2Request, *JSON2Request, error) {
	params := new(composeChainRequest)
	params.Chain = *chain
	params.ECPub = ecPub
	params.Force = force

	req := NewJSON2Request("compose-chain", APICounter(), params)
	resp, err := walletRequest(req)
	if err != nil {
		return nil, nil, err
	}
	if resp.Error != nil {
		return nil, nil, resp.Error
	}

	r := new(composeEntryResponse)
	if err := json.Unmarshal(resp.JSONResult(), r); err != nil {
		return nil, nil, err
	}

	return r.Commit, r.Reveal, nil
}

// WalletComposeEntryCommitReveal composes commit and reveal json objects that
// may be used to make API calls to the factomd API to create a new Factom
// Entry.
//
// WalletComposeEntryCommitReveal may be used by an offline wallet to create the
// calls needed to create new entries while keeping addresses secure in an
// offline wallet.
func WalletComposeEntryCommitReveal(entry *Entry, ecPub string, force bool) (*JSON2Request, *JSON2Request, error) {
	params := new(composeEntryRequest)
	params.Entry = *entry
	params.ECPub = ecPub
	params.Force = force

	req := NewJSON2Request("compose-entry", APICounter(), params)
	resp, err := walletRequest(req)
	if err != nil {
		return nil, nil, err
	}
	if resp.Error != nil {
		return nil, nil, resp.Error
	}

	r := new(composeEntryResponse)
	if err := json.Unmarshal(resp.JSONResult(), r); err != nil {
		return nil, nil, err
	}

	return r.Commit, r.Reveal, nil
}

type heightResponse struct {
	Height int64 `json:"height"`
}<|MERGE_RESOLUTION|>--- conflicted
+++ resolved
@@ -12,27 +12,19 @@
 // BackupWallet returns a formatted string with the wallet seed and the secret
 // keys for all of the wallet addresses.
 func BackupWallet() (string, error) {
-<<<<<<< HEAD
-=======
-	type walletBackupResponse struct {
+	req := NewJSON2Request("wallet-backup", APICounter(), nil)
+	resp, err := walletRequest(req)
+	if err != nil {
+		return "", err
+	}
+	if resp.Error != nil {
+		return "", resp.Error
+	}
+
+	w := new(struct {
 		Seed         string             `json:"wallet-seed"`
 		Addresses    []*addressResponse `json:"addresses"`
 		IdentityKeys []*addressResponse `json:"identity-keys"`
-	}
-
->>>>>>> fc1c06ae
-	req := NewJSON2Request("wallet-backup", APICounter(), nil)
-	resp, err := walletRequest(req)
-	if err != nil {
-		return "", err
-	}
-	if resp.Error != nil {
-		return "", resp.Error
-	}
-
-	w := new(struct {
-		Seed      string             `json:"wallet-seed"`
-		Addresses []*addressResponse `json:"addresses"`
 	})
 	if err := json.Unmarshal(resp.JSONResult(), w); err != nil {
 		return "", err
@@ -101,33 +93,30 @@
 	return e, nil
 }
 
-<<<<<<< HEAD
+func GenerateIdentityKey() (*IdentityKey, error) {
+	req := NewJSON2Request("generate-identity-key", APICounter(), nil)
+	resp, err := walletRequest(req)
+	if err != nil {
+		return nil, err
+	}
+	if resp.Error != nil {
+		return nil, resp.Error
+	}
+
+	k := new(addressResponse)
+	if err := json.Unmarshal(resp.JSONResult(), k); err != nil {
+		return nil, err
+	}
+	e, err := GetIdentityKey(k.Secret)
+	if err != nil {
+		return nil, err
+	}
+
+	return e, nil
+}
+
 // ImportAddresses takes a number of Factoid and Entry Creidit secure keys and
 // stores the Facotid and Entry Credit addresses in the Factom Wallet.
-=======
-func GenerateIdentityKey() (*IdentityKey, error) {
-	req := NewJSON2Request("generate-identity-key", APICounter(), nil)
-	resp, err := walletRequest(req)
-	if err != nil {
-		return nil, err
-	}
-	if resp.Error != nil {
-		return nil, resp.Error
-	}
-
-	k := new(addressResponse)
-	if err := json.Unmarshal(resp.JSONResult(), k); err != nil {
-		return nil, err
-	}
-	e, err := GetIdentityKey(k.Secret)
-	if err != nil {
-		return nil, err
-	}
-
-	return e, nil
-}
-
->>>>>>> fc1c06ae
 func ImportAddresses(addrs ...string) (
 	[]*FactoidAddress,
 	[]*ECAddress,
@@ -319,10 +308,6 @@
 	return GetFactoidAddress(r.Secret)
 }
 
-<<<<<<< HEAD
-// GetWalletHeight requests the current block heights known to the Factom
-// Wallet.
-=======
 func ImportIdentityKeys(pubs ...string) ([]*IdentityKey, error) {
 	params := new(struct {
 		IdentityKeys []secretRequest `json:"keys"`
@@ -430,7 +415,8 @@
 	return nil
 }
 
->>>>>>> fc1c06ae
+// GetWalletHeight requests the current block heights known to the Factom
+// Wallet.
 func GetWalletHeight() (uint32, error) {
 	req := NewJSON2Request("get-height", APICounter(), nil)
 	resp, err := walletRequest(req)
