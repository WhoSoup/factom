--- conflicted
+++ resolved
@@ -288,7 +288,6 @@
 	Addresses []*addressResponse `json:"addresses"`
 }
 
-<<<<<<< HEAD
 type composeEntryRequest struct {
 	Entry Entry  `json:"entry"`
 	ECPub string `json:"ecpub"`
@@ -319,8 +318,8 @@
 	}
 
 	return r.Commit, r.Reveal, nil
-=======
+}
+
 type heightResponse struct {
 	Height int64 `json:"height"`
->>>>>>> 09107ce9
 }