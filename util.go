--- conflicted
+++ resolved
@@ -22,53 +22,9 @@
 	RpcConfig = &RPCConfig{}
 )
 
-<<<<<<< HEAD
-// milliTime returns a 6 byte slice representing the unix time in milliseconds
-func milliTime() (r []byte) {
-	buf := new(bytes.Buffer)
-	t := time.Now().UnixNano()
-	m := t / 1e6
-	binary.Write(buf, binary.BigEndian, m)
-	return buf.Bytes()[2:]
+
 }
 
-// shad Double Sha256 Hash; sha256(sha256(data))
-func shad(data []byte) []byte {
-	h1 := sha256.Sum256(data)
-	h2 := sha256.Sum256(h1[:])
-	return h2[:]
-}
-
-// sha52 Sha512+Sha256 Hash; sha256(sha512(data)+data)
-func sha52(data []byte) []byte {
-	h1 := sha512.Sum512(data)
-	h2 := sha256.Sum256(append(h1[:], data...))
-	return h2[:]
-}
-
-=======
-// SetFactomdServer sets the gloabal target for the factomd server
-func SetFactomdServer(s string) {
-	factomdServer = s
-}
-
-// SetWalletServer sets the global target for the fctwallet server
-func SetWalletServer(s string) {
-	walletServer = s
-}
-
-// FactomdServer returns the global server string for debugging
-func FactomdServer() string {
-	return factomdServer
-}
-
-// WalletServer returns the global wallet server string for debugging
-func WalletServer() string {
-	return walletServer
-}
-
-// entryCost calculates the cost of adding the Entry to factom
->>>>>>> 8000d62b
 func entryCost(e *Entry) (int8, error) {
 	p, err := e.MarshalBinary()
 	if err != nil {
