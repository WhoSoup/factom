// Copyright 2016 Factom Foundation
// Use of this source code is governed by the MIT
// license that can be found in the LICENSE file.

package factom_test

import (
	"encoding/json"
	"fmt"
	"net/http"
	"net/http/httptest"
	"reflect"

	. "github.com/FactomProject/factom"

	"testing"
)

func TestUnmarshalECBlock(t *testing.T) {
	js := []byte(`{"ecblock":{"header":{"bodyhash":"541338744c8254641e0df2776dc7af07915c5da009e72e764da2bcbaa29a1bc6","prevheaderhash":"86aa9a8ef0cdb5e7b525fb7f9dd05f8188471cfbea6cf1c7ebab482ec408b6e9","prevfullhash":"af8a96d6e4ce0bd81c327bc49ab96c7e190c08c5ea0257d95a88c0806abf4266","dbheight":10199,"headerexpansionarea":"","objectcount":14,"bodysize":561,"chainid":"000000000000000000000000000000000000000000000000000000000000000c","ecchainid":"000000000000000000000000000000000000000000000000000000000000000c"},"body":{"entries":[{"serverindexnumber":0},{"version":0,"millitime":"0150f7d966a9","chainidhash":"e5f6f7cd369ef90a9872532af2d9755edfcd78124ea140f3417f54949b169aea","weld":"1aa415bfaa978342ef396d7203cde3ad45cf92dab89ec6b34128234cae42ef6f","entryhash":"7b4bc033547fd3ac1055d500752e99048d83ae9e580cc1fa4dcead10db868c73","credits":11,"ecpubkey":"79a1ad273d890287e5d4f16d2669c06c523b9e48673de1bfde3ea2fda309ac92","sig":"34cab18fbc270bc51e9d68adc8cb9c65da5d7021bcc34370598ac6370fb7edde9b5c1a0164055bef53a83fbb1ddeb61a6942491fd8f9a56eb264c1abcc7c3905"},{"version":0,"millitime":"0150f7d8f870","entryhash":"ac43f66ddf733981ce33a15bff872e125fff1a2b640cf99ee7e44b6ca2e96fb6","credits":1,"ecpubkey":"4bcbc1c5ab90e432bd407a51eaa513b4050eecda1fd42bbf6b7050a1d96f94b7","sig":"d06dedddf728f55a011eb6c133bfeebe1669823afd109158f9c6cbeaf012d358e9bc0055850ca639bb78838418465e48aa1f9e03874c948e8520d9064adb9c06"},{"number":1},{"number":2},{"number":3},{"number":4},{"version":0,"millitime":"0150f7dcfb53","chainidhash":"1962219a271a272ff432fb8635ce07269d6f4a974871bbfde9d5ac7ab429a682","weld":"2b5088c89e158f94802459c01a9eb170eca3487f4de26ff8a331a5b5f5dbde4e","entryhash":"8c138dfb419a2c118c58a7ac0e791c3c6c2a67cec732325c2465ce911af41a4e","credits":11,"ecpubkey":"79a1ad273d890287e5d4f16d2669c06c523b9e48673de1bfde3ea2fda309ac92","sig":"ff2a6878ab59da88bd15b94545fbdecbab29fd14f64e7d7cf5fe3eb7f2f08a169aa1cfea415bd5d86d934ff925dfd8567491bdc7d9dff2a38d28bed729364101"},{"number":5},{"number":6},{"number":7},{"number":8},{"number":9},{"number":10}]},"headerhash":"a7baaa24e477a0acef165461d70ec94ff3f33ad15562ecbe937967a761929a17","fullhash":"84339a4a849c3616c7c1a5011f2fe14d000efd3a98309afaabbd2d7c0122094c"},"rawdata":"000000000000000000000000000000000000000000000000000000000000000c541338744c8254641e0df2776dc7af07915c5da009e72e764da2bcbaa29a1bc686aa9a8ef0cdb5e7b525fb7f9dd05f8188471cfbea6cf1c7ebab482ec408b6e9af8a96d6e4ce0bd81c327bc49ab96c7e190c08c5ea0257d95a88c0806abf4266000027d700000000000000000e0000000000000231000002000150f7d966a9e5f6f7cd369ef90a9872532af2d9755edfcd78124ea140f3417f54949b169aea1aa415bfaa978342ef396d7203cde3ad45cf92dab89ec6b34128234cae42ef6f7b4bc033547fd3ac1055d500752e99048d83ae9e580cc1fa4dcead10db868c730b79a1ad273d890287e5d4f16d2669c06c523b9e48673de1bfde3ea2fda309ac9234cab18fbc270bc51e9d68adc8cb9c65da5d7021bcc34370598ac6370fb7edde9b5c1a0164055bef53a83fbb1ddeb61a6942491fd8f9a56eb264c1abcc7c390503000150f7d8f870ac43f66ddf733981ce33a15bff872e125fff1a2b640cf99ee7e44b6ca2e96fb6014bcbc1c5ab90e432bd407a51eaa513b4050eecda1fd42bbf6b7050a1d96f94b7d06dedddf728f55a011eb6c133bfeebe1669823afd109158f9c6cbeaf012d358e9bc0055850ca639bb78838418465e48aa1f9e03874c948e8520d9064adb9c06010101020103010402000150f7dcfb531962219a271a272ff432fb8635ce07269d6f4a974871bbfde9d5ac7ab429a6822b5088c89e158f94802459c01a9eb170eca3487f4de26ff8a331a5b5f5dbde4e8c138dfb419a2c118c58a7ac0e791c3c6c2a67cec732325c2465ce911af41a4e0b79a1ad273d890287e5d4f16d2669c06c523b9e48673de1bfde3ea2fda309ac92ff2a6878ab59da88bd15b94545fbdecbab29fd14f64e7d7cf5fe3eb7f2f08a169aa1cfea415bd5d86d934ff925dfd8567491bdc7d9dff2a38d28bed72936410101050106010701080109010a"}`)

	jsbadentry := []byte(`{"ecblock":{"header":{"bodyhash":"541338744c8254641e0df2776dc7af07915c5da009e72e764da2bcbaa29a1bc6","prevheaderhash":"86aa9a8ef0cdb5e7b525fb7f9dd05f8188471cfbea6cf1c7ebab482ec408b6e9","prevfullhash":"af8a96d6e4ce0bd81c327bc49ab96c7e190c08c5ea0257d95a88c0806abf4266","dbheight":10199,"headerexpansionarea":"","objectcount":14,"bodysize":561,"chainid":"000000000000000000000000000000000000000000000000000000000000000c","ecchainid":"000000000000000000000000000000000000000000000000000000000000000c"},"body":{"entries":[{"badentry":"bad"},{"serverindexnumber":0},{"number":5},{"number":6},{"number":7},{"number":8},{"number":9},{"number":10}]},"headerhash":"a7baaa24e477a0acef165461d70ec94ff3f33ad15562ecbe937967a761929a17","fullhash":"84339a4a849c3616c7c1a5011f2fe14d000efd3a98309afaabbd2d7c0122094c"},"rawdata":"000000000000000000000000000000000000000000000000000000000000000c541338744c8254641e0df2776dc7af07915c5da009e72e764da2bcbaa29a1bc686aa9a8ef0cdb5e7b525fb7f9dd05f8188471cfbea6cf1c7ebab482ec408b6e9af8a96d6e4ce0bd81c327bc49ab96c7e190c08c5ea0257d95a88c0806abf4266000027d700000000000000000e0000000000000231000002000150f7d966a9e5f6f7cd369ef90a9872532af2d9755edfcd78124ea140f3417f54949b169aea1aa415bfaa978342ef396d7203cde3ad45cf92dab89ec6b34128234cae42ef6f7b4bc033547fd3ac1055d500752e99048d83ae9e580cc1fa4dcead10db868c730b79a1ad273d890287e5d4f16d2669c06c523b9e48673de1bfde3ea2fda309ac9234cab18fbc270bc51e9d68adc8cb9c65da5d7021bcc34370598ac6370fb7edde9b5c1a0164055bef53a83fbb1ddeb61a6942491fd8f9a56eb264c1abcc7c390503000150f7d8f870ac43f66ddf733981ce33a15bff872e125fff1a2b640cf99ee7e44b6ca2e96fb6014bcbc1c5ab90e432bd407a51eaa513b4050eecda1fd42bbf6b7050a1d96f94b7d06dedddf728f55a011eb6c133bfeebe1669823afd109158f9c6cbeaf012d358e9bc0055850ca639bb78838418465e48aa1f9e03874c948e8520d9064adb9c06010101020103010402000150f7dcfb531962219a271a272ff432fb8635ce07269d6f4a974871bbfde9d5ac7ab429a6822b5088c89e158f94802459c01a9eb170eca3487f4de26ff8a331a5b5f5dbde4e8c138dfb419a2c118c58a7ac0e791c3c6c2a67cec732325c2465ce911af41a4e0b79a1ad273d890287e5d4f16d2669c06c523b9e48673de1bfde3ea2fda309ac92ff2a6878ab59da88bd15b94545fbdecbab29fd14f64e7d7cf5fe3eb7f2f08a169aa1cfea415bd5d86d934ff925dfd8567491bdc7d9dff2a38d28bed72936410101050106010701080109010a"}`)
	wrap := new(struct {
		ECBlock ECBlock `json:"ecblock"`
		RawData string  `json:"rawdata"`
	})

	err := json.Unmarshal(js, wrap)
	if err != nil {
		t.Error(err)
	}

	err = json.Unmarshal(jsbadentry, wrap)
	if err != ErrUnknownECBEntry {
		t.Error(err)
	}

	t.Log("ECBlock:", wrap.ECBlock)
	t.Log("RawData:", wrap.RawData)
}

func TestGetECBlock(t *testing.T) {
	factomdResponse := `{
	   "jsonrpc": "2.0",
	   "id": 1,
	   "result": {
	      "ecblock": {
	         "header": {
	            "bodyhash": "541338744c8254641e0df2776dc7af07915c5da009e72e764da2bcbaa29a1bc6",
	            "prevheaderhash": "86aa9a8ef0cdb5e7b525fb7f9dd05f8188471cfbea6cf1c7ebab482ec408b6e9",
	            "prevfullhash": "af8a96d6e4ce0bd81c327bc49ab96c7e190c08c5ea0257d95a88c0806abf4266",
	            "dbheight": 10199,
	            "headerexpansionarea": "",
	            "objectcount": 14,
	            "bodysize": 561,
	            "chainid": "000000000000000000000000000000000000000000000000000000000000000c",
	            "ecchainid": "000000000000000000000000000000000000000000000000000000000000000c"
	         },
	         "body": {
	            "entries": [
	               {
	                  "serverindexnumber": 0
	               }, {
	                  "version": 0,
	                  "millitime": "0150f7d966a9",
	                  "chainidhash": "e5f6f7cd369ef90a9872532af2d9755edfcd78124ea140f3417f54949b169aea",
	                  "weld": "1aa415bfaa978342ef396d7203cde3ad45cf92dab89ec6b34128234cae42ef6f",
	                  "entryhash": "7b4bc033547fd3ac1055d500752e99048d83ae9e580cc1fa4dcead10db868c73",
	                  "credits": 11,
	                  "ecpubkey": "79a1ad273d890287e5d4f16d2669c06c523b9e48673de1bfde3ea2fda309ac92",
	                  "sig": "34cab18fbc270bc51e9d68adc8cb9c65da5d7021bcc34370598ac6370fb7edde9b5c1a0164055bef53a83fbb1ddeb61a6942491fd8f9a56eb264c1abcc7c3905"
	               }, {
	                  "version": 0,
	                  "millitime": "0150f7d8f870",
	                  "entryhash": "ac43f66ddf733981ce33a15bff872e125fff1a2b640cf99ee7e44b6ca2e96fb6",
	                  "credits": 1,
	                  "ecpubkey": "4bcbc1c5ab90e432bd407a51eaa513b4050eecda1fd42bbf6b7050a1d96f94b7",
	                  "sig": "d06dedddf728f55a011eb6c133bfeebe1669823afd109158f9c6cbeaf012d358e9bc0055850ca639bb78838418465e48aa1f9e03874c948e8520d9064adb9c06"
	               }, {
	                  "number": 1
	               }, {
	                  "number": 2
	               }, {
	                  "number": 3
	               }, {
	                  "number": 4
	               }, {
	                  "version": 0,
	                  "millitime": "0150f7dcfb53",
	                  "chainidhash": "1962219a271a272ff432fb8635ce07269d6f4a974871bbfde9d5ac7ab429a682",
	                  "weld": "2b5088c89e158f94802459c01a9eb170eca3487f4de26ff8a331a5b5f5dbde4e",
	                  "entryhash": "8c138dfb419a2c118c58a7ac0e791c3c6c2a67cec732325c2465ce911af41a4e",
	                  "credits": 11,
	                  "ecpubkey": "79a1ad273d890287e5d4f16d2669c06c523b9e48673de1bfde3ea2fda309ac92",
	                  "sig": "ff2a6878ab59da88bd15b94545fbdecbab29fd14f64e7d7cf5fe3eb7f2f08a169aa1cfea415bd5d86d934ff925dfd8567491bdc7d9dff2a38d28bed729364101"
	               }, {
	                  "number": 5
	               }, {
	                  "number": 6
	               }, {
	                  "number": 7
	               }, {
	                  "number": 8
	               }, {
	                  "number": 9
	               }, {
	                  "number": 10
	               }
	            ]
	         },
	         "headerhash": "a7baaa24e477a0acef165461d70ec94ff3f33ad15562ecbe937967a761929a17",
	         "fullhash": "84339a4a849c3616c7c1a5011f2fe14d000efd3a98309afaabbd2d7c0122094c"
	      },
	      "rawdata": "000000000000000000000000000000000000000000000000000000000000000c541338744c8254641e0df2776dc7af07915c5da009e72e764da2bcbaa29a1bc686aa9a8ef0cdb5e7b525fb7f9dd05f8188471cfbea6cf1c7ebab482ec408b6e9af8a96d6e4ce0bd81c327bc49ab96c7e190c08c5ea0257d95a88c0806abf4266000027d700000000000000000e0000000000000231000002000150f7d966a9e5f6f7cd369ef90a9872532af2d9755edfcd78124ea140f3417f54949b169aea1aa415bfaa978342ef396d7203cde3ad45cf92dab89ec6b34128234cae42ef6f7b4bc033547fd3ac1055d500752e99048d83ae9e580cc1fa4dcead10db868c730b79a1ad273d890287e5d4f16d2669c06c523b9e48673de1bfde3ea2fda309ac9234cab18fbc270bc51e9d68adc8cb9c65da5d7021bcc34370598ac6370fb7edde9b5c1a0164055bef53a83fbb1ddeb61a6942491fd8f9a56eb264c1abcc7c390503000150f7d8f870ac43f66ddf733981ce33a15bff872e125fff1a2b640cf99ee7e44b6ca2e96fb6014bcbc1c5ab90e432bd407a51eaa513b4050eecda1fd42bbf6b7050a1d96f94b7d06dedddf728f55a011eb6c133bfeebe1669823afd109158f9c6cbeaf012d358e9bc0055850ca639bb78838418465e48aa1f9e03874c948e8520d9064adb9c06010101020103010402000150f7dcfb531962219a271a272ff432fb8635ce07269d6f4a974871bbfde9d5ac7ab429a6822b5088c89e158f94802459c01a9eb170eca3487f4de26ff8a331a5b5f5dbde4e8c138dfb419a2c118c58a7ac0e791c3c6c2a67cec732325c2465ce911af41a4e0b79a1ad273d890287e5d4f16d2669c06c523b9e48673de1bfde3ea2fda309ac92ff2a6878ab59da88bd15b94545fbdecbab29fd14f64e7d7cf5fe3eb7f2f08a169aa1cfea415bd5d86d934ff925dfd8567491bdc7d9dff2a38d28bed72936410101050106010701080109010a"
	   }
	}`
	ts := httptest.NewServer(http.HandlerFunc(func(w http.ResponseWriter, r *http.Request) {
		w.Header().Set("Content-Type", "application/json")
		fmt.Fprintln(w, factomdResponse)
	}))
	defer ts.Close()

	SetFactomdServer(ts.URL[7:])

	ecb, err := GetECBlock("a7baaa24e477a0acef165461d70ec94ff3f33ad15562ecbe937967a761929a17")
	if err != nil {
		t.Error(err)
	}
	t.Log("ECBlock: ", ecb)
<<<<<<< HEAD

=======
	t.Log(fmt.Sprintf("raw: %x\n", raw))

	ecb2, err := GetSimpleECBlock("a7baaa24e477a0acef165461d70ec94ff3f33ad15562ecbe937967a761929a17")
	if err != nil {
		t.Error(err)
	}

	if !reflect.DeepEqual(ecb, ecb2) {
		t.Error("Response of ECBlock from GetECBlock and GetSimpleECBlock did not match")
	}
>>>>>>> 4034b32f
}

func TestGetECBlockByHeight(t *testing.T) {
	factomdResponse := `{
	   "jsonrpc": "2.0",
	   "id": 1,
	   "result": {
	      "ecblock": {
	         "header": {
	            "bodyhash": "541338744c8254641e0df2776dc7af07915c5da009e72e764da2bcbaa29a1bc6",
	            "prevheaderhash": "86aa9a8ef0cdb5e7b525fb7f9dd05f8188471cfbea6cf1c7ebab482ec408b6e9",
	            "prevfullhash": "af8a96d6e4ce0bd81c327bc49ab96c7e190c08c5ea0257d95a88c0806abf4266",
	            "dbheight": 10199,
	            "headerexpansionarea": "",
	            "objectcount": 14,
	            "bodysize": 561,
	            "chainid": "000000000000000000000000000000000000000000000000000000000000000c",
	            "ecchainid": "000000000000000000000000000000000000000000000000000000000000000c"
	         },
	         "body": {
	            "entries": [
	               {
	                  "serverindexnumber": 0
	               }, {
	                  "version": 0,
	                  "millitime": "0150f7d966a9",
	                  "chainidhash": "e5f6f7cd369ef90a9872532af2d9755edfcd78124ea140f3417f54949b169aea",
	                  "weld": "1aa415bfaa978342ef396d7203cde3ad45cf92dab89ec6b34128234cae42ef6f",
	                  "entryhash": "7b4bc033547fd3ac1055d500752e99048d83ae9e580cc1fa4dcead10db868c73",
	                  "credits": 11,
	                  "ecpubkey": "79a1ad273d890287e5d4f16d2669c06c523b9e48673de1bfde3ea2fda309ac92",
	                  "sig": "34cab18fbc270bc51e9d68adc8cb9c65da5d7021bcc34370598ac6370fb7edde9b5c1a0164055bef53a83fbb1ddeb61a6942491fd8f9a56eb264c1abcc7c3905"
	               }, {
	                  "version": 0,
	                  "millitime": "0150f7d8f870",
	                  "entryhash": "ac43f66ddf733981ce33a15bff872e125fff1a2b640cf99ee7e44b6ca2e96fb6",
	                  "credits": 1,
	                  "ecpubkey": "4bcbc1c5ab90e432bd407a51eaa513b4050eecda1fd42bbf6b7050a1d96f94b7",
	                  "sig": "d06dedddf728f55a011eb6c133bfeebe1669823afd109158f9c6cbeaf012d358e9bc0055850ca639bb78838418465e48aa1f9e03874c948e8520d9064adb9c06"
	               }, {
	                  "number": 1
	               }, {
	                  "number": 2
	               }, {
	                  "number": 3
	               }, {
	                  "number": 4
	               }, {
	                  "version": 0,
	                  "millitime": "0150f7dcfb53",
	                  "chainidhash": "1962219a271a272ff432fb8635ce07269d6f4a974871bbfde9d5ac7ab429a682",
	                  "weld": "2b5088c89e158f94802459c01a9eb170eca3487f4de26ff8a331a5b5f5dbde4e",
	                  "entryhash": "8c138dfb419a2c118c58a7ac0e791c3c6c2a67cec732325c2465ce911af41a4e",
	                  "credits": 11,
	                  "ecpubkey": "79a1ad273d890287e5d4f16d2669c06c523b9e48673de1bfde3ea2fda309ac92",
	                  "sig": "ff2a6878ab59da88bd15b94545fbdecbab29fd14f64e7d7cf5fe3eb7f2f08a169aa1cfea415bd5d86d934ff925dfd8567491bdc7d9dff2a38d28bed729364101"
	               }, {
	                  "number": 5
	               }, {
	                  "number": 6
	               }, {
	                  "number": 7
	               }, {
	                  "number": 8
	               }, {
	                  "number": 9
	               }, {
	                  "number": 10
	               }
	            ]
	         },
	         "headerhash": "a7baaa24e477a0acef165461d70ec94ff3f33ad15562ecbe937967a761929a17",
	         "fullhash": "84339a4a849c3616c7c1a5011f2fe14d000efd3a98309afaabbd2d7c0122094c"
	      },
	      "rawdata": "000000000000000000000000000000000000000000000000000000000000000c541338744c8254641e0df2776dc7af07915c5da009e72e764da2bcbaa29a1bc686aa9a8ef0cdb5e7b525fb7f9dd05f8188471cfbea6cf1c7ebab482ec408b6e9af8a96d6e4ce0bd81c327bc49ab96c7e190c08c5ea0257d95a88c0806abf4266000027d700000000000000000e0000000000000231000002000150f7d966a9e5f6f7cd369ef90a9872532af2d9755edfcd78124ea140f3417f54949b169aea1aa415bfaa978342ef396d7203cde3ad45cf92dab89ec6b34128234cae42ef6f7b4bc033547fd3ac1055d500752e99048d83ae9e580cc1fa4dcead10db868c730b79a1ad273d890287e5d4f16d2669c06c523b9e48673de1bfde3ea2fda309ac9234cab18fbc270bc51e9d68adc8cb9c65da5d7021bcc34370598ac6370fb7edde9b5c1a0164055bef53a83fbb1ddeb61a6942491fd8f9a56eb264c1abcc7c390503000150f7d8f870ac43f66ddf733981ce33a15bff872e125fff1a2b640cf99ee7e44b6ca2e96fb6014bcbc1c5ab90e432bd407a51eaa513b4050eecda1fd42bbf6b7050a1d96f94b7d06dedddf728f55a011eb6c133bfeebe1669823afd109158f9c6cbeaf012d358e9bc0055850ca639bb78838418465e48aa1f9e03874c948e8520d9064adb9c06010101020103010402000150f7dcfb531962219a271a272ff432fb8635ce07269d6f4a974871bbfde9d5ac7ab429a6822b5088c89e158f94802459c01a9eb170eca3487f4de26ff8a331a5b5f5dbde4e8c138dfb419a2c118c58a7ac0e791c3c6c2a67cec732325c2465ce911af41a4e0b79a1ad273d890287e5d4f16d2669c06c523b9e48673de1bfde3ea2fda309ac92ff2a6878ab59da88bd15b94545fbdecbab29fd14f64e7d7cf5fe3eb7f2f08a169aa1cfea415bd5d86d934ff925dfd8567491bdc7d9dff2a38d28bed72936410101050106010701080109010a"
	   }
	}`
	ts := httptest.NewServer(http.HandlerFunc(func(w http.ResponseWriter, r *http.Request) {
		w.Header().Set("Content-Type", "application/json")
		fmt.Fprintln(w, factomdResponse)
	}))
	defer ts.Close()

	SetFactomdServer(ts.URL[7:])

	ecb, err := GetECBlockByHeight(10199)
	if err != nil {
		t.Error(err)
	}
	t.Log("ECBlock: ", ecb)
<<<<<<< HEAD
=======
	t.Log(fmt.Sprintf("raw: %x\n", raw))

	ecb2, err := GetSimpleECBlockByHeight(10199)
	if err != nil {
		t.Error(err)
	}

	if !reflect.DeepEqual(ecb, ecb2) {
		t.Error("Response of ECBlock from GetECBlockByHeight and GetSimpleECBlockByHeight did not match")
	}
>>>>>>> 4034b32f
}<|MERGE_RESOLUTION|>--- conflicted
+++ resolved
@@ -9,7 +9,6 @@
 	"fmt"
 	"net/http"
 	"net/http/httptest"
-	"reflect"
 
 	. "github.com/FactomProject/factom"
 
@@ -127,20 +126,6 @@
 		t.Error(err)
 	}
 	t.Log("ECBlock: ", ecb)
-<<<<<<< HEAD
-
-=======
-	t.Log(fmt.Sprintf("raw: %x\n", raw))
-
-	ecb2, err := GetSimpleECBlock("a7baaa24e477a0acef165461d70ec94ff3f33ad15562ecbe937967a761929a17")
-	if err != nil {
-		t.Error(err)
-	}
-
-	if !reflect.DeepEqual(ecb, ecb2) {
-		t.Error("Response of ECBlock from GetECBlock and GetSimpleECBlock did not match")
-	}
->>>>>>> 4034b32f
 }
 
 func TestGetECBlockByHeight(t *testing.T) {
@@ -231,17 +216,4 @@
 		t.Error(err)
 	}
 	t.Log("ECBlock: ", ecb)
-<<<<<<< HEAD
-=======
-	t.Log(fmt.Sprintf("raw: %x\n", raw))
-
-	ecb2, err := GetSimpleECBlockByHeight(10199)
-	if err != nil {
-		t.Error(err)
-	}
-
-	if !reflect.DeepEqual(ecb, ecb2) {
-		t.Error("Response of ECBlock from GetECBlockByHeight and GetSimpleECBlockByHeight did not match")
-	}
->>>>>>> 4034b32f
 }