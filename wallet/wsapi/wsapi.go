// Copyright 2016 Factom Foundation
// Use of this source code is governed by the MIT
// license that can be found in the LICENSE file.

package wsapi

import (
	"crypto/sha256"
	"crypto/subtle"
	"crypto/tls"
	"encoding/base64"
	"encoding/hex"
	"encoding/json"
	"errors"
	"fmt"
	"io/ioutil"
	"log"
	"net/http"
	"os"
	"strings"
	"time"

	"github.com/FactomProject/btcutil/certs"
	"github.com/FactomProject/factom"
	"github.com/FactomProject/factom/wallet"
	"github.com/FactomProject/factomd/common/interfaces"
	"github.com/FactomProject/web"
)

const APIVersion string = "2.0"

var (
	webServer *web.Server
	fctWallet *wallet.Wallet
	rpcUser   string
	rpcPass   string
	authsha   []byte
)

// httpBasicAuth returns the UTF-8 bytes of the HTTP Basic authentication
// string:
//
//   "Basic " + base64(username + ":" + password)
func httpBasicAuth(username, password string) []byte {
	const header = "Basic "
	base64 := base64.StdEncoding

	b64InputLen := len(username) + len(":") + len(password)
	b64Input := make([]byte, 0, b64InputLen)
	b64Input = append(b64Input, username...)
	b64Input = append(b64Input, ':')
	b64Input = append(b64Input, password...)

	output := make([]byte, len(header)+base64.EncodedLen(b64InputLen))
	copy(output, header)
	base64.Encode(output[len(header):], b64Input)
	return output
}

func genCertPair(certFile string, keyFile string, extraAddress string) error {
	fmt.Println("Generating TLS certificates...")

	org := "factom autogenerated cert"
	validUntil := time.Now().Add(10 * 365 * 24 * time.Hour)

	var externalAddresses []string
	if extraAddress != "" {
		externalAddresses = strings.Split(extraAddress, ",")
		for _, i := range externalAddresses {
			fmt.Printf("adding %s to certificate\n", i)
		}
	}

	cert, key, err := certs.NewTLSCertPair(org, validUntil, externalAddresses)
	if err != nil {
		return err
	}

	// Write cert and key files.
	if err = ioutil.WriteFile(certFile, cert, 0666); err != nil {
		return err
	}
	if err = ioutil.WriteFile(keyFile, key, 0600); err != nil {
		os.Remove(certFile)
		return err
	}

	fmt.Println("Done generating TLS certificates")
	return nil
}

// filesExists reports whether the named file or directory exists.
func fileExists(name string) bool {
	if _, err := os.Stat(name); err != nil {
		if os.IsNotExist(err) {
			return false
		}
	}
	return true
}

func Start(w *wallet.Wallet, net string, c factom.RPCConfig) {
	webServer = web.NewServer()
	fctWallet = w

	rpcUser = c.WalletRPCUser
	rpcPass = c.WalletRPCPassword

	h := sha256.New()
	h.Write(httpBasicAuth(rpcUser, rpcPass))
	authsha = h.Sum(nil) //set this in the beginning to prevent timing attacks

	webServer.Post("/v2", handleV2)
	webServer.Get("/v2", handleV2)

	if c.WalletTLSEnable == false {
		webServer.Run(net)
	} else {
		if !fileExists(c.WalletTLSKeyFile) && !fileExists(c.WalletTLSCertFile) {
			err := genCertPair(c.WalletTLSCertFile, c.WalletTLSKeyFile, c.WalletServer)
			if err != nil {
				log.Fatal(err)
			}
		}
		keypair, err := tls.LoadX509KeyPair(c.WalletTLSCertFile, c.WalletTLSKeyFile)
		if err != nil {
			log.Fatal(err)
		}
		tlsConfig := &tls.Config{
			Certificates: []tls.Certificate{keypair},
			MinVersion:   tls.VersionTLS12,
		}
		webServer.RunTLS(net, tlsConfig)
	}
}

func Stop() {
	fctWallet.Close()
	webServer.Close()
}

func checkAuthHeader(r *http.Request) error {
	if "" == rpcUser {
		//no username was specified in the config file or command line, meaning factomd API is open access
		return nil
	}
	authhdr := r.Header["Authorization"]
	if len(authhdr) == 0 {
		fmt.Println("Username and Password expected, but none were received")
		return errors.New("no auth")
	}
	fmt.Println(authhdr)

	h := sha256.New()
	h.Write([]byte(authhdr[0]))
	presentedPassHash := h.Sum(nil)
	cmp := subtle.ConstantTimeCompare(presentedPassHash, authsha) //compare hashes because ConstantTimeCompare takes a constant time based on the slice size.  hashing gives a constant slice size.
	if cmp != 1 {
		fmt.Println("Incorrect Username and/or Password were received")
		return errors.New("bad auth")
	}
	return nil
}

func handleV2(ctx *web.Context) {
	if err := checkAuthHeader(ctx.Request); err != nil {
		remoteIP := ""
		remoteIP += strings.Split(ctx.Request.RemoteAddr, ":")[0]
		fmt.Printf("Unauthorized API client connection attempt from %s\n", remoteIP)
		ctx.ResponseWriter.Header().Add("WWW-Authenticate", `Basic realm="factomd RPC"`)
		http.Error(ctx.ResponseWriter, "401 Unauthorized.", http.StatusUnauthorized)
		return
	}
	body, err := ioutil.ReadAll(ctx.Request.Body)
	if err != nil {
		handleV2Error(ctx, nil, newInvalidRequestError())
		return
	}

	j, err := factom.ParseJSON2Request(string(body))
	if err != nil {
		handleV2Error(ctx, nil, newInvalidRequestError())
		return
	}

	jsonResp, jsonError := handleV2Request(j)

	if jsonError != nil {
		handleV2Error(ctx, j, jsonError)
		return
	}

	ctx.Write([]byte(jsonResp.String()))
}

func handleV2Request(j *factom.JSON2Request) (*factom.JSON2Response, *factom.JSONError) {
	var resp interface{}
	var jsonError *factom.JSONError
	params := []byte(j.Params)

	switch j.Method {
	case "address":
		resp, jsonError = handleAddress(params)
	case "all-addresses":
		resp, jsonError = handleAllAddresses(params)
	case "generate-ec-address":
		resp, jsonError = handleGenerateECAddress(params)
	case "generate-factoid-address":
		resp, jsonError = handleGenerateFactoidAddress(params)
	case "import-addresses":
		resp, jsonError = handleImportAddresses(params)
	case "import-koinify":
		resp, jsonError = handleImportKoinify(params)
	case "wallet-backup":
		resp, jsonError = handleWalletBackup(params)
	case "transactions":
		resp, jsonError = handleAllTransactions(params)
	case "new-transaction":
		resp, jsonError = handleNewTransaction(params)
	case "delete-transaction":
		resp, jsonError = handleDeleteTransaction(params)
	case "tmp-transactions":
		resp, jsonError = handleTmpTransactions(params)
	case "transaction-hash":
		resp, jsonError = handleTransactionHash(params)
	case "add-input":
		resp, jsonError = handleAddInput(params)
	case "add-output":
		resp, jsonError = handleAddOutput(params)
	case "add-ec-output":
		resp, jsonError = handleAddECOutput(params)
	case "add-fee":
		resp, jsonError = handleAddFee(params)
	case "sub-fee":
		resp, jsonError = handleSubFee(params)
	case "sign-transaction":
		resp, jsonError = handleSignTransaction(params)
	case "compose-transaction":
		resp, jsonError = handleComposeTransaction(params)
	case "remove-address":
		resp, jsonError = handleRemoveAddress(params)
	case "properties":
		resp, jsonError = handleProperties(params)
<<<<<<< HEAD
	case "composeentry":
		resp, jsonError = handleComposeEntry(params)
=======
	case "get-height":
		resp, jsonError = handleGetHeight(params)
>>>>>>> 09107ce9
	default:
		jsonError = newMethodNotFoundError()
	}
	if jsonError != nil {
		return nil, jsonError
	}

	jsonResp := factom.NewJSON2Response()
	jsonResp.ID = j.ID
	if b, err := json.Marshal(resp); err != nil {
		return nil, newCustomInternalError(err.Error())
	} else {
		jsonResp.Result = b
	}

	return jsonResp, nil
}

func handleRemoveAddress(params []byte) (interface{}, *factom.JSONError) {
	req := new(addressRequest)
	if err := json.Unmarshal(params, req); err != nil {
		return nil, newInvalidParamsError()
	}

	err := fctWallet.WalletDatabaseOverlay.RemoveAddress(req.Address)
	if err != nil {
		return nil, newCustomInternalError(err.Error())
	}

	resp := new(simpleResponse)
	resp.Success = true

	return resp, nil
}

func handleAddress(params []byte) (interface{}, *factom.JSONError) {
	req := new(addressRequest)
	if err := json.Unmarshal(params, req); err != nil {
		return nil, newInvalidParamsError()
	}

	resp := new(addressResponse)
	switch factom.AddressStringType(req.Address) {
	case factom.ECPub:
		e, err := fctWallet.GetECAddress(req.Address)
		if err != nil {
			return nil, newCustomInternalError(err.Error())
		}
		if e == nil {
			return nil, newCustomInternalError("Wallet: address not found")
		}
		resp = mkAddressResponse(e)
	case factom.FactoidPub:
		f, err := fctWallet.GetFCTAddress(req.Address)
		if err != nil {
			return nil, newCustomInternalError(err.Error())
		}
		resp = mkAddressResponse(f)
	default:
		return nil, newCustomInternalError("Invalid address type")
	}

	return resp, nil
}

func handleAllAddresses(params []byte) (interface{}, *factom.JSONError) {
	resp := new(multiAddressResponse)

	fs, es, err := fctWallet.GetAllAddresses()
	if err != nil {
		return nil, newCustomInternalError(err.Error())
	}
	for _, f := range fs {
		a := mkAddressResponse(f)
		resp.Addresses = append(resp.Addresses, a)
	}
	for _, e := range es {
		a := mkAddressResponse(e)
		resp.Addresses = append(resp.Addresses, a)
	}

	return resp, nil
}

func handleGenerateFactoidAddress(params []byte) (interface{}, *factom.JSONError) {
	a, err := fctWallet.GenerateFCTAddress()
	if err != nil {
		return nil, newCustomInternalError(err.Error())
	}

	resp := mkAddressResponse(a)

	return resp, nil
}

func handleGenerateECAddress(params []byte) (interface{}, *factom.JSONError) {
	a, err := fctWallet.GenerateECAddress()
	if err != nil {
		return nil, newCustomInternalError(err.Error())
	}

	resp := mkAddressResponse(a)

	return resp, nil
}

func handleImportAddresses(params []byte) (interface{}, *factom.JSONError) {
	req := new(importRequest)
	if err := json.Unmarshal(params, req); err != nil {
		return nil, newInvalidParamsError()
	}

	resp := new(multiAddressResponse)
	for _, v := range req.Addresses {
		switch factom.AddressStringType(v.Secret) {
		case factom.FactoidSec:
			f, err := factom.GetFactoidAddress(v.Secret)
			if err != nil {
				return nil, newCustomInternalError(err.Error())
			}
			if err := fctWallet.InsertFCTAddress(f); err != nil {
				return nil, newCustomInternalError(err.Error())
			}
			a := mkAddressResponse(f)
			resp.Addresses = append(resp.Addresses, a)
		case factom.ECSec:
			e, err := factom.GetECAddress(v.Secret)
			if err != nil {
				return nil, newCustomInternalError(err.Error())
			}
			if err := fctWallet.InsertECAddress(e); err != nil {
				return nil, newCustomInternalError(err.Error())
			}
			a := mkAddressResponse(e)
			resp.Addresses = append(resp.Addresses, a)
		default:
			return nil, newCustomInternalError("address could not be imported")
		}
	}
	return resp, nil
}

func handleImportKoinify(params []byte) (interface{}, *factom.JSONError) {
	req := new(importKoinifyRequest)
	if err := json.Unmarshal(params, req); err != nil {
		return nil, newInvalidParamsError()
	}

	f, err := factom.MakeFactoidAddressFromKoinify(req.Words)
	if err != nil {
		return nil, newCustomInternalError(err.Error())
	}
	if err := fctWallet.InsertFCTAddress(f); err != nil {
		return nil, newCustomInternalError(err.Error())
	}

	return mkAddressResponse(f), nil
}

func handleWalletBackup(params []byte) (interface{}, *factom.JSONError) {
	resp := new(walletBackupResponse)

	if seed, err := fctWallet.GetSeed(); err != nil {
		return nil, newCustomInternalError(err.Error())
	} else {
		resp.Seed = seed
	}

	fs, es, err := fctWallet.GetAllAddresses()
	if err != nil {
		return nil, newCustomInternalError(err.Error())
	}
	for _, f := range fs {
		a := mkAddressResponse(f)
		resp.Addresses = append(resp.Addresses, a)
	}
	for _, e := range es {
		a := mkAddressResponse(e)
		resp.Addresses = append(resp.Addresses, a)
	}

	return resp, nil
}

func handleAllTransactions(params []byte) (interface{}, *factom.JSONError) {
	if fctWallet.TXDB() == nil {
		return nil, newCustomInternalError(
			"Wallet does not have a transaction database")
	}
	req := new(txdbRequest)
	if params != nil {
		err := json.Unmarshal(params, req)
		if err != nil {
			return nil, newInvalidParamsError()
		}
	}

	resp := new(multiTransactionResponse)

	switch {
	case req == nil:
		txs, err := fctWallet.TXDB().GetAllTXs()
		if err != nil {
			return nil, newCustomInternalError(err.Error())
		}
		for _, tx := range txs {
			r, err := factoidTxToTransaction(tx)
			if err != nil {
				return nil, newCustomInternalError(err.Error())
			}
			resp.Transactions = append(resp.Transactions, r)
		}
	case req.TxID != "":
		tx, err := fctWallet.TXDB().GetTX(req.TxID)
		if err != nil {
			return nil, newCustomInternalError(err.Error())
		}
		r, err := factoidTxToTransaction(tx)
		if err != nil {
			return nil, newCustomInternalError(err.Error())
		}
		resp.Transactions = append(resp.Transactions, r)
	case req.Address != "":
		txs, err := fctWallet.TXDB().GetTXAddress(req.Address)
		if err != nil {
			return nil, newCustomInternalError(err.Error())
		}
		for _, tx := range txs {
			r, err := factoidTxToTransaction(tx)
			if err != nil {
				return nil, newCustomInternalError(err.Error())
			}
			resp.Transactions = append(resp.Transactions, r)
		}
	case req.Range.End != 0:
		txs, err := fctWallet.TXDB().GetTXRange(req.Range.Start, req.Range.End)
		if err != nil {
			return nil, newCustomInternalError(err.Error())
		}
		for _, tx := range txs {
			r, err := factoidTxToTransaction(tx)
			if err != nil {
				return nil, newCustomInternalError(err.Error())
			}
			resp.Transactions = append(resp.Transactions, r)
		}
	default:
		txs, err := fctWallet.TXDB().GetAllTXs()
		if err != nil {
			return nil, newCustomInternalError(err.Error())
		}
		for _, tx := range txs {
			r, err := factoidTxToTransaction(tx)
			if err != nil {
				return nil, newCustomInternalError(err.Error())
			}
			resp.Transactions = append(resp.Transactions, r)
		}
	}

	return resp, nil
}

// transaction handlers

func handleNewTransaction(params []byte) (interface{}, *factom.JSONError) {
	req := new(transactionRequest)
	if err := json.Unmarshal(params, req); err != nil {
		return nil, newInvalidParamsError()
	}

	if err := fctWallet.NewTransaction(req.Name); err != nil {
		return nil, newCustomInternalError(err.Error())
	}

	tx := fctWallet.GetTransactions()[req.Name]
	resp, err := factoidTxToTransaction(tx)
	if err != nil {
		return nil, newCustomInternalError(err.Error())
	}
	resp.Name = req.Name

	return resp, nil
}

func handleDeleteTransaction(params []byte) (interface{}, *factom.JSONError) {
	req := new(transactionRequest)
	if err := json.Unmarshal(params, req); err != nil {
		return nil, newInvalidParamsError()
	}

	if err := fctWallet.DeleteTransaction(req.Name); err != nil {
		return nil, newCustomInternalError(err.Error())
	}
	resp := &factom.Transaction{Name: req.Name}
	return resp, nil
}

func handleTmpTransactions(params []byte) (interface{}, *factom.JSONError) {
	resp := new(multiTransactionResponse)
	txs := fctWallet.GetTransactions()

	for name, tx := range txs {
		r, err := factoidTxToTransaction(tx)
		if err != nil {
			return nil, newCustomInternalError(err.Error())
		}
		r.Name = name
		resp.Transactions = append(resp.Transactions, r)
	}

	return resp, nil
}

func handleTransactionHash(params []byte) (interface{}, *factom.JSONError) {
	req := new(transactionRequest)
	if err := json.Unmarshal(params, req); err != nil {
		return nil, newInvalidParamsError()
	}

	resp := new(factom.Transaction)
	txs := fctWallet.GetTransactions()

	for name, tx := range txs {
		if name == req.Name {
			resp.Name = name
			resp.TxID = tx.GetSigHash().String()
			return resp, nil
		}
	}

	return nil, newCustomInternalError("Transaction not found")
}

func handleAddInput(params []byte) (interface{}, *factom.JSONError) {
	req := new(transactionValueRequest)
	if err := json.Unmarshal(params, req); err != nil {
		return nil, newInvalidParamsError()
	}

	if err := fctWallet.AddInput(req.Name, req.Address, req.Amount); err != nil {
		return nil, newCustomInternalError(err.Error())
	}
	tx := fctWallet.GetTransactions()[req.Name]
	resp, err := factoidTxToTransaction(tx)
	if err != nil {
		return nil, newCustomInternalError(err.Error())
	}
	resp.Name = req.Name

	return resp, nil
}

func handleAddOutput(params []byte) (interface{}, *factom.JSONError) {
	req := new(transactionValueRequest)
	if err := json.Unmarshal(params, req); err != nil {
		return nil, newInvalidParamsError()
	}

	if err := fctWallet.AddOutput(req.Name, req.Address, req.Amount); err != nil {
		return nil, newCustomInternalError(err.Error())
	}
	tx := fctWallet.GetTransactions()[req.Name]
	resp, err := factoidTxToTransaction(tx)
	if err != nil {
		return nil, newCustomInternalError(err.Error())
	}
	resp.Name = req.Name

	return resp, nil
}

func handleAddECOutput(params []byte) (interface{}, *factom.JSONError) {
	req := new(transactionValueRequest)
	if err := json.Unmarshal(params, req); err != nil {
		return nil, newInvalidParamsError()
	}

	if err := fctWallet.AddECOutput(req.Name, req.Address, req.Amount); err != nil {
		return nil, newCustomInternalError(err.Error())
	}
	tx := fctWallet.GetTransactions()[req.Name]
	resp, err := factoidTxToTransaction(tx)
	if err != nil {
		return nil, newCustomInternalError(err.Error())
	}
	resp.Name = req.Name

	return resp, nil
}

func handleAddFee(params []byte) (interface{}, *factom.JSONError) {
	req := new(transactionAddressRequest)
	if err := json.Unmarshal(params, req); err != nil {
		return nil, newInvalidParamsError()
	}

	rate, err := factom.GetRate()
	if err != nil {
		return nil, newCustomInternalError(err.Error())
	}
	if err := fctWallet.AddFee(req.Name, req.Address, rate); err != nil {
		return nil, newCustomInternalError(err.Error())
	}
	tx := fctWallet.GetTransactions()[req.Name]
	resp, err := factoidTxToTransaction(tx)
	if err != nil {
		return nil, newCustomInternalError(err.Error())
	}
	resp.Name = req.Name

	return resp, nil
}

func handleSubFee(params []byte) (interface{}, *factom.JSONError) {
	req := new(transactionAddressRequest)
	if err := json.Unmarshal(params, req); err != nil {
		return nil, newInvalidParamsError()
	}

	rate, err := factom.GetRate()
	if err != nil {
		return nil, newCustomInternalError(err.Error())
	}
	if err := fctWallet.SubFee(req.Name, req.Address, rate); err != nil {
		return nil, newCustomInternalError(err.Error())
	}
	tx := fctWallet.GetTransactions()[req.Name]
	resp, err := factoidTxToTransaction(tx)
	if err != nil {
		return nil, newCustomInternalError(err.Error())
	}
	resp.Name = req.Name

	return resp, nil
}

func handleSignTransaction(params []byte) (interface{}, *factom.JSONError) {
	req := new(transactionRequest)
	if err := json.Unmarshal(params, req); err != nil {
		return nil, newInvalidParamsError()
	}

	if err := fctWallet.SignTransaction(req.Name); err != nil {
		return nil, newCustomInternalError(err.Error())
	}
	tx := fctWallet.GetTransactions()[req.Name]
	resp, err := factoidTxToTransaction(tx)
	if err != nil {
		return nil, newCustomInternalError(err.Error())
	}
	resp.Name = req.Name

	return resp, nil
}

func handleComposeTransaction(params []byte) (interface{}, *factom.JSONError) {
	req := new(transactionRequest)
	if err := json.Unmarshal(params, req); err != nil {
		return nil, newInvalidParamsError()
	}

	t, err := fctWallet.ComposeTransaction(req.Name)
	if err != nil {
		return nil, newCustomInternalError(err.Error())
	}
	return t, nil
}

func handleComposeEntry(params []byte) (interface{}, *factom.JSONError) {
	req := new(entryRequest)
	if err := json.Unmarshal(params, req); err != nil {
		return nil, newInvalidParamsError()
	}

	e := req.Entry
	ecpub := req.ECPub

	if !factom.ChainExists(e.ChainID) {
		return nil, newCustomInvalidParamsError("Chain " + e.ChainID + " was not found")
	}

	ec, err := fctWallet.GetECAddress(ecpub)
	if err != nil {
		return nil, newCustomInternalError(err.Error())
	}
	if ec == nil {
		return nil, newCustomInternalError("Wallet: address not found")
	}

	// check ec address balance
	balance, err := factom.GetECBalance(ecpub)
	if err != nil {
		return nil, newCustomInternalError(err.Error())
	}
	if balance == 0 {
		return nil, newCustomInvalidParamsError("Entry Credit balance is zero")
	}

	commit, err := factom.ComposeEntryCommit(&e, ec)
	if err != nil {
		return nil, newCustomInternalError(err.Error())
	}

	reveal, err := factom.ComposeEntryReveal(&e)
	if err != nil {
		return nil, newCustomInternalError(err.Error())
	}

	resp := new(entryResponse)
	resp.Commit = commit
	resp.Reveal = reveal
	return resp, nil
}

func handleProperties(params []byte) (interface{}, *factom.JSONError) {
	props := new(propertiesResponse)
	props.WalletVersion = fctWallet.GetVersion()
	props.WalletApiVersion = fctWallet.GetApiVersion()
	return props, nil
}

func handleGetHeight(params []byte) (interface{}, *factom.JSONError) {
	resp := new(heightResponse)

	block, err := fctWallet.TXDB().DBO.FetchFBlockHead()

	if err != nil {
		return nil, newCustomInternalError(err.Error())
	}
	if block == nil {
		resp.Height = 0
		return resp, nil
	}

	resp.Height = int64(block.GetDBHeight())
	return resp, nil
}

// utility functions

type addressResponder interface {
	String() string
	SecString() string
}

func mkAddressResponse(a addressResponder) *addressResponse {
	r := new(addressResponse)
	r.Public = a.String()
	r.Secret = a.SecString()
	return r
}

func factoidTxToTransaction(t interfaces.ITransaction) (
	*factom.Transaction,
	error,
) {
	r := new(factom.Transaction)
	r.TxID = hex.EncodeToString(t.GetSigHash().Bytes())

	r.BlockHeight = t.GetBlockHeight()
	r.Timestamp = t.GetTimestamp().GetTime()

	if len(t.GetSignatureBlocks()) > 0 {
		if err := t.ValidateSignatures(); err == nil {
			r.IsSigned = true
		}
	}

	if i, err := t.TotalInputs(); err != nil {
		return nil, err
	} else {
		r.TotalInputs = i
	}

	if i, err := t.TotalOutputs(); err != nil {
		return nil, err
	} else {
		r.TotalOutputs = i
	}

	if i, err := t.TotalECs(); err != nil {
		return nil, err
	} else {
		r.TotalECOutputs = i
	}

	for _, v := range t.GetInputs() {
		tmp := new(factom.TransAddress)
		tmp.Address = v.GetUserAddress()
		tmp.Amount = v.GetAmount()
		r.Inputs = append(r.Inputs, tmp)
	}

	for _, v := range t.GetOutputs() {
		tmp := new(factom.TransAddress)
		tmp.Address = v.GetUserAddress()
		tmp.Amount = v.GetAmount()
		r.Outputs = append(r.Outputs, tmp)
	}

	for _, v := range t.GetECOutputs() {
		tmp := new(factom.TransAddress)
		tmp.Address = v.GetUserAddress()
		tmp.Amount = v.GetAmount()
		r.ECOutputs = append(r.ECOutputs, tmp)
	}

	if r.TotalInputs <= r.TotalOutputs+r.TotalECOutputs {
		r.FeesPaid = 0
		r.FeesRequired = r.FeesRequired
	} else {
		r.FeesPaid = r.TotalInputs - (r.TotalOutputs + r.TotalECOutputs)
	}

	// get the ec rate and calulate the fee if it is a new transaction
	if !r.IsSigned {
		rate, err := factom.GetRate()
		if err != nil {
			rate = 0
		}
		if i, err := t.CalculateFee(rate); err != nil {
			return nil, err
		} else {
			r.FeesRequired = i
		}
	}

	return r, nil
}<|MERGE_RESOLUTION|>--- conflicted
+++ resolved
@@ -241,13 +241,10 @@
 		resp, jsonError = handleRemoveAddress(params)
 	case "properties":
 		resp, jsonError = handleProperties(params)
-<<<<<<< HEAD
 	case "composeentry":
 		resp, jsonError = handleComposeEntry(params)
-=======
 	case "get-height":
 		resp, jsonError = handleGetHeight(params)
->>>>>>> 09107ce9
 	default:
 		jsonError = newMethodNotFoundError()
 	}
