// Copyright 2016 Factom Foundation
// Use of this source code is governed by the MIT
// license that can be found in the LICENSE file.

package wallet

import (
	"fmt"

	"github.com/FactomProject/factom"
	"github.com/FactomProject/factomd/common/factoid"
	"github.com/FactomProject/factomd/common/interfaces"
	"github.com/FactomProject/factomd/common/primitives"
	"github.com/FactomProject/factomd/database/databaseOverlay"
	"github.com/FactomProject/factomd/database/hybridDB"
	"os"
)

// Database keys and key prefixes
var (
	fblockDBPrefix = []byte("FBlock")
)

type TXDatabaseOverlay struct {
	dbo databaseOverlay.Overlay
}

func NewTXOverlay(db interfaces.IDatabase) *TXDatabaseOverlay {
	answer := new(TXDatabaseOverlay)
	answer.dbo.DB = db
	return answer
}

func NewTXLevelDB(ldbpath string) (*TXDatabaseOverlay, error) {
	db, err := hybridDB.NewLevelMapHybridDB(ldbpath, false)
	if err != nil {
		fmt.Printf("err opening transaction db: %v\n", err)
	}

	if db == nil {
		fmt.Println("Creating new transaction db ...")
		db, err = hybridDB.NewLevelMapHybridDB(ldbpath, true)

		if err != nil {
			return nil, err
		}
	}
	fmt.Println("Transaction database started from: " + ldbpath)
	return NewTXOverlay(db), nil
}

func NewTXBoltDB(boltPath string) (*TXDatabaseOverlay, error) {
	fileInfo, err := os.Stat(boltPath)
	if err == nil { //if it exists
		if fileInfo.IsDir() { //if it is a folder though
			return nil, fmt.Errorf("The path %s is a directory.  Please specify a file name.", boltPath)
		}
	}
	if err != nil && !os.IsNotExist(err) { //some other error, besides the file not existing
		fmt.Printf("database error %s\n", err)
		return nil, err
	}
<<<<<<< HEAD

=======
	
	defer func() {
		if r := recover(); r != nil {
			fmt.Printf("Could not use wallet cache database file \"%s\"\n%v\n",boltPath ,r)
			os.Exit(1)
		}
	}()
>>>>>>> 8000d62b
	db := hybridDB.NewBoltMapHybridDB(nil, boltPath)

	fmt.Println("Database started from: " + boltPath)
	return NewTXOverlay(db), nil
}

func (db *TXDatabaseOverlay) Close() error {
	return db.dbo.Close()
}

// GetAllTXs returns a list of all transactions in the history of Factom. A
// local database is used to cache the factoid blocks.
func (db *TXDatabaseOverlay) GetAllTXs() ([]interfaces.ITransaction, error) {
	// update the database and get the newest fblock
	newest, err := db.update()
	if err != nil {
		return nil, err
	}
	fblock, err := db.GetFBlock(newest)
	if err != nil {
		return nil, err
	}
	txs := make([]interfaces.ITransaction, 0)

	for {
		// get all of the txs from the block
		height := fblock.GetDatabaseHeight()
		for _, tx := range fblock.GetTransactions() {
			ins, err := tx.TotalInputs()
			if err != nil {
				return nil, err
			}
			outs, err := tx.TotalOutputs()
			if err != nil {
				return nil, err
			}

			if ins != 0 || outs != 0 {
				tx.SetBlockHeight(height)
				txs = append(txs, tx)
			}
		}

		if pre := fblock.GetPrevKeyMR().String(); pre != factom.ZeroHash {
			// get the previous block
			fblock, err = db.GetFBlock(pre)
			if err != nil {
				return nil, err
			} else if fblock == nil {
				return nil, fmt.Errorf("Missing fblock in database: %s", pre)
			}
		} else {
			break
		}
	}

	return txs, nil
}

// GetTX gets a transaction by the transaction id
func (db *TXDatabaseOverlay) GetTX(txid string) (
	interfaces.ITransaction, error) {
	txs, err := db.GetAllTXs()
	if err != nil {
		return nil, err
	}

	for _, tx := range txs {
		if tx.GetSigHash().String() == txid {
			return tx, nil
		}
	}

	return nil, fmt.Errorf("Transaction not found")
}

// GetTXAddress returns a list of all transactions in the history of Factom that
// include a specific address.
func (db *TXDatabaseOverlay) GetTXAddress(adr string) (
	[]interfaces.ITransaction, error) {
	filtered := make([]interfaces.ITransaction, 0)

	txs, err := db.GetAllTXs()
	if err != nil {
		return nil, err
	}

	if factom.AddressStringType(adr) == factom.FactoidPub {
		for _, tx := range txs {
			for _, in := range tx.GetInputs() {
				if primitives.ConvertFctAddressToUserStr(in.GetAddress()) == adr {
					filtered = append(filtered, tx)
				}
			}
			for _, out := range tx.GetOutputs() {
				if primitives.ConvertFctAddressToUserStr(out.GetAddress()) == adr {
					filtered = append(filtered, tx)
				}
			}
		}
	} else if factom.AddressStringType(adr) == factom.ECPub {
		for _, tx := range txs {
			for _, out := range tx.GetECOutputs() {
				if primitives.ConvertECAddressToUserStr(out.GetAddress()) == adr {
					filtered = append(filtered, tx)
				}
			}
		}
	} else {
		return nil, fmt.Errorf("not a valid address")
	}

	return filtered, nil
}

func (db *TXDatabaseOverlay) GetTXRange(start, end int) (
	[]interfaces.ITransaction, error) {
	if start < 0 || end < 0 {
		return nil, fmt.Errorf("Range cannot have negative numbers")
	}
	s, e := uint32(start), uint32(end)

	filtered := make([]interfaces.ITransaction, 0)

	txs, err := db.GetAllTXs()
	if err != nil {
		return nil, err
	}

	for _, tx := range txs {
		if s <= tx.GetBlockHeight() && tx.GetBlockHeight() <= e {
			filtered = append(filtered, tx)
		}
	}

	return filtered, nil
}

// GetFBlock retrives a Factoid Block from Factom
func (db *TXDatabaseOverlay) GetFBlock(keymr string) (interfaces.IFBlock, error) {
	fblock := new(factoid.FBlock)
	data, err := db.dbo.Get(fblockDBPrefix, []byte(keymr), fblock)
	if err != nil {
		return nil, err
	}
	if data == nil {
		return nil, nil
	}
	return data.(interfaces.IFBlock), nil
}

func (db *TXDatabaseOverlay) InsertFBlock(fblock interfaces.IFBlock) error {
	fblockmr := []byte(fblock.GetKeyMR().String())

	batch := []interfaces.Record{}
	batch = append(batch, interfaces.Record{fblockDBPrefix, fblockmr, fblock})

	return db.dbo.PutInBatch(batch)
}

// update gets all fblocks written since the database was last updated, and
// returns the most recent fblock keymr.
func (db *TXDatabaseOverlay) update() (string, error) {
	fblock, err := fblockHead()
	if err != nil {
		return "", err
	}
	newest := fblock.GetKeyMR().String()
	// add the fblock to the db
	if err := db.InsertFBlock(fblock); err != nil {
		return "", err
	}

	prevmr := fblock.GetPrevKeyMR().String()
	for prevmr != factom.ZeroHash {
		if f, _ := db.GetFBlock(prevmr); f != nil {
			fblock = f
		} else {
			f, err := getfblock(prevmr)
			if err != nil {
				return "", err
			}
			fblock = f
			if err := db.InsertFBlock(fblock); err != nil {
				return "", err
			}
		}

		prevmr = fblock.GetPrevKeyMR().String()
	}

	// write the last fblock into the db
	if err := db.InsertFBlock(fblock); err != nil {
		return "", err
	}

	return newest, nil
}

// fblockHead gets the most recent fblock.
func fblockHead() (interfaces.IFBlock, error) {
	fblockID := "000000000000000000000000000000000000000000000000000000000000000f"

	dbhead, err := factom.GetDBlockHead()
	if err != nil {
		return nil, err
	}
	dblock, err := factom.GetDBlock(dbhead)
	if err != nil {
		return nil, err
	}

	var fblockmr string
	for _, eblock := range dblock.EntryBlockList {
		if eblock.ChainID == fblockID {
			fblockmr = eblock.KeyMR
		}
	}
	if fblockmr == "" {
		return nil, err
	}

	return getfblock(fblockmr)
}

func getfblock(keymr string) (interfaces.IFBlock, error) {
	p, err := factom.GetRaw(keymr)
	if err != nil {
		return nil, err
	}
	return factoid.UnmarshalFBlock(p)
}<|MERGE_RESOLUTION|>--- conflicted
+++ resolved
@@ -60,9 +60,6 @@
 		fmt.Printf("database error %s\n", err)
 		return nil, err
 	}
-<<<<<<< HEAD
-
-=======
 	
 	defer func() {
 		if r := recover(); r != nil {
@@ -70,7 +67,6 @@
 			os.Exit(1)
 		}
 	}()
->>>>>>> 8000d62b
 	db := hybridDB.NewBoltMapHybridDB(nil, boltPath)
 
 	fmt.Println("Database started from: " + boltPath)
