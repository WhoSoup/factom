--- conflicted
+++ resolved
@@ -12,215 +12,6 @@
 
 	. "github.com/FactomProject/factom"
 )
-
-<<<<<<< HEAD
-func TestABlockByHeight(t *testing.T) {
-=======
-var ()
-
-func TestDBlockByHeight(t *testing.T) {
->>>>>>> 773ed82e
-	simlatedFactomdResponse := `{
-  "jsonrpc": "2.0",
-  "id": 0,
-  "result": {
-<<<<<<< HEAD
-    "ablock": {
-      "header": {
-        "prevbackrefhash": "77e4fb398e228ec9710c20988647a01e2259a40ab77e27c005baf7f2deae3415",
-        "dbheight": 14460,
-        "headerexpansionsize": 0,
-        "headerexpansionarea": "",
-        "messagecount": 4,
-        "bodysize": 516,
-        "adminchainid": "000000000000000000000000000000000000000000000000000000000000000a",
-        "chainid": "000000000000000000000000000000000000000000000000000000000000000a"
-      },
-      "abentries": [
-        {
-          "identityadminchainid": "888888e238492b2d723d81f7122d4304e5405b18bd9c7cb22ca6bcbc1aab8493",
-          "prevdbsig": {
-            "pub": "0186ad82617edf3565d944aa104590eb6adb338e92ee6fcd750c2ab2b2707e25",
-            "sig": "5796cd49835088ea0d6b8e4a75611ebc674fb791d6e9ebc7f6e5bb1a5e86fc25a8a7742e8f60870e2cb8523fd122ef54bb95ac94b3676b81e07c921ed2196508"
-          }
-        },
-        {
-          "identityadminchainid": "888888fc37fa418395eeccb95ab0a4c64d528b2aeefa0d1632c8a116a0e4f5b1",
-          "prevdbsig": {
-            "pub": "c845f47df202a649e2262d3da0e35556aab62e361425ad7d2e7813a215c8f277",
-            "sig": "a5c976c4d18814916fc893f7b4dee78120d20e0deab2b04df2e3b67c2ea1123224db28559ca6d022822388a5ce41128bf5a09ccbbd02b1c5b17a4152183a3d06"
-          }
-        },
-        {
-          "identityadminchainid": "88888815ac8a1ab6b8f57cee67ba15aad23ab7d8e70ffdca064200738c201f74",
-          "prevdbsig": {
-            "pub": "f18512813300d8c1d11e78216d0640ddcc35156a20b53d5ced351a7d5ad90010",
-            "sig": "1051c165d7ad33e1f764bb96e5e661053da381ebd708c8ac137da2a1b6847eac07e83472d4fa6096768c7904760c821e45b5ebe23a691cc5bad1b61937f9e303"
-          }
-        },
-        {
-          "identityadminchainid": "888888271203752870ae5e6fa0cf96f93cf14bd052455ad476ab26de1ad2c077",
-          "prevdbsig": {
-            "pub": "4f2d34f0417297e2e985e0cc6e4cf3d0814416d09f37af7375517ea236786ed3",
-            "sig": "01206ff2963af7df29bb6749a4c29bc1eb65a48bd7b3ec6590c723e11c3a3c5342e72f9b079a58d77a2562c25289d799fadfc5205f1e99c4f1d5c3ce85432906"
-          }
-        }
-      ],
-      "backreferencehash": "1786de6a72311dd4b60c6608d60c2b9367642fb1ee6b867b2c9f4c57c87b8cba",
-      "lookuphash": "574e7d6178e04c92879601f0cb84a619f984eb2617ff9e76ee830a9f614cc9a0"
-    },
-    "rawdata": "000000000000000000000000000000000000000000000000000000000000000a77e4fb398e228ec9710c20988647a01e2259a40ab77e27c005baf7f2deae34150000387c00000000040000020401888888e238492b2d723d81f7122d4304e5405b18bd9c7cb22ca6bcbc1aab84930186ad82617edf3565d944aa104590eb6adb338e92ee6fcd750c2ab2b2707e255796cd49835088ea0d6b8e4a75611ebc674fb791d6e9ebc7f6e5bb1a5e86fc25a8a7742e8f60870e2cb8523fd122ef54bb95ac94b3676b81e07c921ed219650801888888fc37fa418395eeccb95ab0a4c64d528b2aeefa0d1632c8a116a0e4f5b1c845f47df202a649e2262d3da0e35556aab62e361425ad7d2e7813a215c8f277a5c976c4d18814916fc893f7b4dee78120d20e0deab2b04df2e3b67c2ea1123224db28559ca6d022822388a5ce41128bf5a09ccbbd02b1c5b17a4152183a3d060188888815ac8a1ab6b8f57cee67ba15aad23ab7d8e70ffdca064200738c201f74f18512813300d8c1d11e78216d0640ddcc35156a20b53d5ced351a7d5ad900101051c165d7ad33e1f764bb96e5e661053da381ebd708c8ac137da2a1b6847eac07e83472d4fa6096768c7904760c821e45b5ebe23a691cc5bad1b61937f9e30301888888271203752870ae5e6fa0cf96f93cf14bd052455ad476ab26de1ad2c0774f2d34f0417297e2e985e0cc6e4cf3d0814416d09f37af7375517ea236786ed301206ff2963af7df29bb6749a4c29bc1eb65a48bd7b3ec6590c723e11c3a3c5342e72f9b079a58d77a2562c25289d799fadfc5205f1e99c4f1d5c3ce85432906"
-=======
-    "dblock": {
-      "header": {
-        "version": 0,
-        "networkid": 4203931043,
-        "bodymr": "7716df6083612597d4ef18a8076c40676cd8e0df8110825c07942ca5d30073b4",
-        "prevkeymr": "fa7e6e2d37b012d71111bc4e649f1cb9d6f0321964717d35636e4637699d8da2",
-        "prevfullhash": "469c7fdce467d222363d55ac234901d8acc61fd4045ae26dd54dac17c556ef86",
-        "timestamp": 24671414,
-        "dbheight": 14460,
-        "blockcount": 3,
-        "chainid": "000000000000000000000000000000000000000000000000000000000000000d"
-      },
-      "dbentries": [
-        {
-          "chainid": "000000000000000000000000000000000000000000000000000000000000000a",
-          "keymr": "574e7d6178e04c92879601f0cb84a619f984eb2617ff9e76ee830a9f614cc9a0"
-        },
-        {
-          "chainid": "000000000000000000000000000000000000000000000000000000000000000c",
-          "keymr": "2a10f1678b9736f213ef3ac76e4f8aa910e5fed66733aa30dafdc91245157b3b"
-        },
-        {
-          "chainid": "000000000000000000000000000000000000000000000000000000000000000f",
-          "keymr": "cbadd7e280377ad8360a4b309df9d14f56552582c05100145ca3367e50adc497"
-        }
-      ],
-      "dbhash": "aa7d881d23aad83425c3f10996999d31c76b51b14946f7aca204c150e81bc6d6",
-      "keymr": "18509c431ee852edbe1029d676217a0d9cb4fcc11ef8e9aef27fd6075167120c"
-    },
-    "rawdata": "00fa92e5a37716df6083612597d4ef18a8076c40676cd8e0df8110825c07942ca5d30073b4fa7e6e2d37b012d71111bc4e649f1cb9d6f0321964717d35636e4637699d8da2469c7fdce467d222363d55ac234901d8acc61fd4045ae26dd54dac17c556ef86017874b60000387c00000003000000000000000000000000000000000000000000000000000000000000000a574e7d6178e04c92879601f0cb84a619f984eb2617ff9e76ee830a9f614cc9a0000000000000000000000000000000000000000000000000000000000000000c2a10f1678b9736f213ef3ac76e4f8aa910e5fed66733aa30dafdc91245157b3b000000000000000000000000000000000000000000000000000000000000000fcbadd7e280377ad8360a4b309df9d14f56552582c05100145ca3367e50adc497"
->>>>>>> 773ed82e
-  }
-}`
-
-	ts := httptest.NewServer(http.HandlerFunc(func(w http.ResponseWriter, r *http.Request) {
-		w.Header().Set("Content-Type", "application/json")
-		fmt.Fprintln(w, simlatedFactomdResponse)
-	}))
-	defer ts.Close()
-
-	url := ts.URL[7:]
-	SetFactomdServer(url)
-
-	var height int64 = 1
-
-<<<<<<< HEAD
-	returnVal, _ := GetABlockByHeight(height)
-	//fmt.Println(returnVal)
-
-	expectedString := `ABlock: {"abentries":[{"identityadminchainid":"888888e238492b2d723d81f7122d4304e5405b18bd9c7cb22ca6bcbc1aab8493","prevdbsig":{"pub":"0186ad82617edf3565d944aa104590eb6adb338e92ee6fcd750c2ab2b2707e25","sig":"5796cd49835088ea0d6b8e4a75611ebc674fb791d6e9ebc7f6e5bb1a5e86fc25a8a7742e8f60870e2cb8523fd122ef54bb95ac94b3676b81e07c921ed2196508"}},{"identityadminchainid":"888888fc37fa418395eeccb95ab0a4c64d528b2aeefa0d1632c8a116a0e4f5b1","prevdbsig":{"pub":"c845f47df202a649e2262d3da0e35556aab62e361425ad7d2e7813a215c8f277","sig":"a5c976c4d18814916fc893f7b4dee78120d20e0deab2b04df2e3b67c2ea1123224db28559ca6d022822388a5ce41128bf5a09ccbbd02b1c5b17a4152183a3d06"}},{"identityadminchainid":"88888815ac8a1ab6b8f57cee67ba15aad23ab7d8e70ffdca064200738c201f74","prevdbsig":{"pub":"f18512813300d8c1d11e78216d0640ddcc35156a20b53d5ced351a7d5ad90010","sig":"1051c165d7ad33e1f764bb96e5e661053da381ebd708c8ac137da2a1b6847eac07e83472d4fa6096768c7904760c821e45b5ebe23a691cc5bad1b61937f9e303"}},{"identityadminchainid":"888888271203752870ae5e6fa0cf96f93cf14bd052455ad476ab26de1ad2c077","prevdbsig":{"pub":"4f2d34f0417297e2e985e0cc6e4cf3d0814416d09f37af7375517ea236786ed3","sig":"01206ff2963af7df29bb6749a4c29bc1eb65a48bd7b3ec6590c723e11c3a3c5342e72f9b079a58d77a2562c25289d799fadfc5205f1e99c4f1d5c3ce85432906"}}],"backreferencehash":"1786de6a72311dd4b60c6608d60c2b9367642fb1ee6b867b2c9f4c57c87b8cba","header":{"adminchainid":"000000000000000000000000000000000000000000000000000000000000000a","bodysize":516,"chainid":"000000000000000000000000000000000000000000000000000000000000000a","dbheight":14460,"headerexpansionarea":"","headerexpansionsize":0,"messagecount":4,"prevbackrefhash":"77e4fb398e228ec9710c20988647a01e2259a40ab77e27c005baf7f2deae3415"},"lookuphash":"574e7d6178e04c92879601f0cb84a619f984eb2617ff9e76ee830a9f614cc9a0"}
-=======
-	returnVal, _ := GetDBlockByHeight(height)
-	//fmt.Println(returnVal)
-
-	expectedString := `DBlock: {"dbentries":[{"chainid":"000000000000000000000000000000000000000000000000000000000000000a","keymr":"574e7d6178e04c92879601f0cb84a619f984eb2617ff9e76ee830a9f614cc9a0"},{"chainid":"000000000000000000000000000000000000000000000000000000000000000c","keymr":"2a10f1678b9736f213ef3ac76e4f8aa910e5fed66733aa30dafdc91245157b3b"},{"chainid":"000000000000000000000000000000000000000000000000000000000000000f","keymr":"cbadd7e280377ad8360a4b309df9d14f56552582c05100145ca3367e50adc497"}],"dbhash":"aa7d881d23aad83425c3f10996999d31c76b51b14946f7aca204c150e81bc6d6","header":{"blockcount":3,"bodymr":"7716df6083612597d4ef18a8076c40676cd8e0df8110825c07942ca5d30073b4","chainid":"000000000000000000000000000000000000000000000000000000000000000d","dbheight":14460,"networkid":4203931043,"prevfullhash":"469c7fdce467d222363d55ac234901d8acc61fd4045ae26dd54dac17c556ef86","prevkeymr":"fa7e6e2d37b012d71111bc4e649f1cb9d6f0321964717d35636e4637699d8da2","timestamp":24671414,"version":0},"keymr":"18509c431ee852edbe1029d676217a0d9cb4fcc11ef8e9aef27fd6075167120c"}
->>>>>>> 773ed82e
-`
-	//might fail b/c json ordering is non-deterministic
-	if returnVal.String() != expectedString {
-		fmt.Println(returnVal.String())
-		fmt.Println(expectedString)
-		t.Fail()
-	}
-
-<<<<<<< HEAD
-	expectedRawString := `ABlock: {
-      "header": {
-        "prevbackrefhash": "77e4fb398e228ec9710c20988647a01e2259a40ab77e27c005baf7f2deae3415",
-        "dbheight": 14460,
-        "headerexpansionsize": 0,
-        "headerexpansionarea": "",
-        "messagecount": 4,
-        "bodysize": 516,
-        "adminchainid": "000000000000000000000000000000000000000000000000000000000000000a",
-        "chainid": "000000000000000000000000000000000000000000000000000000000000000a"
-      },
-      "abentries": [
-        {
-          "identityadminchainid": "888888e238492b2d723d81f7122d4304e5405b18bd9c7cb22ca6bcbc1aab8493",
-          "prevdbsig": {
-            "pub": "0186ad82617edf3565d944aa104590eb6adb338e92ee6fcd750c2ab2b2707e25",
-            "sig": "5796cd49835088ea0d6b8e4a75611ebc674fb791d6e9ebc7f6e5bb1a5e86fc25a8a7742e8f60870e2cb8523fd122ef54bb95ac94b3676b81e07c921ed2196508"
-          }
-        },
-        {
-          "identityadminchainid": "888888fc37fa418395eeccb95ab0a4c64d528b2aeefa0d1632c8a116a0e4f5b1",
-          "prevdbsig": {
-            "pub": "c845f47df202a649e2262d3da0e35556aab62e361425ad7d2e7813a215c8f277",
-            "sig": "a5c976c4d18814916fc893f7b4dee78120d20e0deab2b04df2e3b67c2ea1123224db28559ca6d022822388a5ce41128bf5a09ccbbd02b1c5b17a4152183a3d06"
-          }
-        },
-        {
-          "identityadminchainid": "88888815ac8a1ab6b8f57cee67ba15aad23ab7d8e70ffdca064200738c201f74",
-          "prevdbsig": {
-            "pub": "f18512813300d8c1d11e78216d0640ddcc35156a20b53d5ced351a7d5ad90010",
-            "sig": "1051c165d7ad33e1f764bb96e5e661053da381ebd708c8ac137da2a1b6847eac07e83472d4fa6096768c7904760c821e45b5ebe23a691cc5bad1b61937f9e303"
-          }
-        },
-        {
-          "identityadminchainid": "888888271203752870ae5e6fa0cf96f93cf14bd052455ad476ab26de1ad2c077",
-          "prevdbsig": {
-            "pub": "4f2d34f0417297e2e985e0cc6e4cf3d0814416d09f37af7375517ea236786ed3",
-            "sig": "01206ff2963af7df29bb6749a4c29bc1eb65a48bd7b3ec6590c723e11c3a3c5342e72f9b079a58d77a2562c25289d799fadfc5205f1e99c4f1d5c3ce85432906"
-          }
-        }
-      ],
-      "backreferencehash": "1786de6a72311dd4b60c6608d60c2b9367642fb1ee6b867b2c9f4c57c87b8cba",
-      "lookuphash": "574e7d6178e04c92879601f0cb84a619f984eb2617ff9e76ee830a9f614cc9a0"
-    }
-`
-	returnRawVal, _ := GetBlockByHeightRaw("a", height)
-=======
-	expectedRawString := `DBlock: {
-      "header": {
-        "version": 0,
-        "networkid": 4203931043,
-        "bodymr": "7716df6083612597d4ef18a8076c40676cd8e0df8110825c07942ca5d30073b4",
-        "prevkeymr": "fa7e6e2d37b012d71111bc4e649f1cb9d6f0321964717d35636e4637699d8da2",
-        "prevfullhash": "469c7fdce467d222363d55ac234901d8acc61fd4045ae26dd54dac17c556ef86",
-        "timestamp": 24671414,
-        "dbheight": 14460,
-        "blockcount": 3,
-        "chainid": "000000000000000000000000000000000000000000000000000000000000000d"
-      },
-      "dbentries": [
-        {
-          "chainid": "000000000000000000000000000000000000000000000000000000000000000a",
-          "keymr": "574e7d6178e04c92879601f0cb84a619f984eb2617ff9e76ee830a9f614cc9a0"
-        },
-        {
-          "chainid": "000000000000000000000000000000000000000000000000000000000000000c",
-          "keymr": "2a10f1678b9736f213ef3ac76e4f8aa910e5fed66733aa30dafdc91245157b3b"
-        },
-        {
-          "chainid": "000000000000000000000000000000000000000000000000000000000000000f",
-          "keymr": "cbadd7e280377ad8360a4b309df9d14f56552582c05100145ca3367e50adc497"
-        }
-      ],
-      "dbhash": "aa7d881d23aad83425c3f10996999d31c76b51b14946f7aca204c150e81bc6d6",
-      "keymr": "18509c431ee852edbe1029d676217a0d9cb4fcc11ef8e9aef27fd6075167120c"
-    }
-`
-	returnRawVal, _ := GetBlockByHeightRaw("d", height)
->>>>>>> 773ed82e
-	if returnRawVal.String() != expectedRawString {
-		fmt.Println(returnRawVal.String())
-		fmt.Println(expectedString)
-		t.Fail()
-	}
-}
 
 func TestFBlockByHeight(t *testing.T) {
 	simlatedFactomdResponse := `{
